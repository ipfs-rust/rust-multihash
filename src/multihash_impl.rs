--- conflicted
+++ resolved
@@ -1,98 +1,11 @@
 use tiny_multihash_derive::Multihash;
 
-<<<<<<< HEAD
-/// Multihash code for Identity.
-pub const IDENTITY: u64 = 0x00;
-/// Multihash code for SHA1.
-pub const SHA1: u64 = 0x11;
-/// Multihash code for SHA2-256.
-pub const SHA2_256: u64 = 0x12;
-/// Multihash code for SHA2-512.
-pub const SHA2_512: u64 = 0x13;
-/// Multihash code for SHA3-224.
-pub const SHA3_224: u64 = 0x17;
-/// Multihash code for SHA3-256.
-pub const SHA3_256: u64 = 0x16;
-/// Multihash code for SHA3-384.
-pub const SHA3_384: u64 = 0x15;
-/// Multihash code for SHA3-512.
-pub const SHA3_512: u64 = 0x14;
-/// Multihash code for KECCAK-224.
-pub const KECCAK_224: u64 = 0x1a;
-/// Multihash code for KECCAK-256.
-pub const KECCAK_256: u64 = 0x1b;
-/// Multihash code for KECCAK-384.
-pub const KECCAK_384: u64 = 0x1c;
-/// Multihash code for KECCAK-512.
-pub const KECCAK_512: u64 = 0x1d;
-/// Multihash code for BLAKE2b-256.
-pub const BLAKE2B_256: u64 = 0xb220;
-/// Multihash code for BLAKE2b-512.
-pub const BLAKE2B_512: u64 = 0xb240;
-/// Multihash code for BLAKE2s-128.
-pub const BLAKE2S_128: u64 = 0xb250;
-/// Multihash code for BLAKE2s-256.
-pub const BLAKE2S_256: u64 = 0xb260;
-/// Multihash code for BLAKE3.
-pub const BLAKE3: u64 = 0x1e;
-
-=======
->>>>>>> 869e4842
 /// Default (cryptographically secure) Multihash implementation.
 ///
 /// This is a default set of hashing algorithms. Usually applications would use their own subset of
 /// algorithms. See the [`Multihash` derive] for more information.
 ///
 /// [`Multihash` derive]: crate::derive
-<<<<<<< HEAD
-#[derive(Clone, Debug, Eq, Multihash, PartialEq)]
-pub enum Multihash {
-    /// Multihash array for hash function.
-    #[mh(code = self::SHA2_256, hasher = crate::Sha2_256)]
-    Sha2_256(crate::Sha2Digest<crate::U32>),
-    /// Multihash array for hash function.
-    #[mh(code = self::SHA2_512, hasher = crate::Sha2_512)]
-    Sha2_512(crate::Sha2Digest<crate::U64>),
-    /// Multihash array for hash function.
-    #[mh(code = self::SHA3_224, hasher = crate::Sha3_224)]
-    Sha3_224(crate::Sha3Digest<crate::U28>),
-    /// Multihash array for hash function.
-    #[mh(code = self::SHA3_256, hasher = crate::Sha3_256)]
-    Sha3_256(crate::Sha3Digest<crate::U32>),
-    /// Multihash array for hash function.
-    #[mh(code = self::SHA3_384, hasher = crate::Sha3_384)]
-    Sha3_384(crate::Sha3Digest<crate::U48>),
-    /// Multihash array for hash function.
-    #[mh(code = self::SHA3_512, hasher = crate::Sha3_512)]
-    Sha3_512(crate::Sha3Digest<crate::U64>),
-    /// Multihash array for hash function.
-    #[mh(code = self::KECCAK_224, hasher = crate::Keccak224)]
-    Keccak224(crate::KeccakDigest<crate::U28>),
-    /// Multihash array for hash function.
-    #[mh(code = self::KECCAK_256, hasher = crate::Keccak256)]
-    Keccak256(crate::KeccakDigest<crate::U32>),
-    /// Multihash array for hash function.
-    #[mh(code = self::KECCAK_384, hasher = crate::Keccak384)]
-    Keccak384(crate::KeccakDigest<crate::U48>),
-    /// Multihash array for hash function.
-    #[mh(code = self::KECCAK_512, hasher = crate::Keccak512)]
-    Keccak512(crate::KeccakDigest<crate::U64>),
-    /// Multihash array for hash function.
-    #[mh(code = self::BLAKE2B_256, hasher = crate::Blake2b256)]
-    Blake2b256(crate::Blake2bDigest<crate::U32>),
-    /// Multihash array for hash function.
-    #[mh(code = self::BLAKE2B_512, hasher = crate::Blake2b512)]
-    Blake2b512(crate::Blake2bDigest<crate::U64>),
-    /// Multihash array for hash function.
-    #[mh(code = self::BLAKE2S_128, hasher = crate::Blake2s128)]
-    Blake2s128(crate::Blake2sDigest<crate::U16>),
-    /// Multihash array for hash function.
-    #[mh(code = self::BLAKE2S_256, hasher = crate::Blake2s256)]
-    Blake2s256(crate::Blake2sDigest<crate::U32>),
-    /// Multihash array for hash function.
-    #[mh(code = self::BLAKE3, hasher = crate::Blake3)]
-    Blake3(crate::Blake3Digest<crate::U64>),
-=======
 #[derive(Copy, Clone, Debug, Eq, Multihash, PartialEq)]
 #[mh(max_size = crate::U64)]
 pub enum Code {
@@ -156,7 +69,10 @@
     #[cfg(feature = "blake2s")]
     #[mh(code = 0xb260, hasher = crate::Blake2s256, digest = crate::Blake2sDigest<crate::U32>)]
     Blake2s256,
->>>>>>> 869e4842
+    /// BLAKE3 (32-byte hash size)
+    #[cfg(feature = "blake3")]
+    #[mh(code = 0x1e, hasher = crate::Blake3, digest = crate::Blake3Digest<crate::U64>)]
+    Blake3,
 }
 
 #[cfg(test)]
