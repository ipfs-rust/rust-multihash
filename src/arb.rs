--- conflicted
+++ resolved
@@ -1,36 +1,9 @@
 use quickcheck::{Arbitrary, Gen};
 use rand::seq::SliceRandom;
 
-<<<<<<< HEAD
-use crate::multihash::MultihashDigest;
-use crate::multihash_impl::{
-    Multihash, BLAKE2B_256, BLAKE2B_512, BLAKE2S_128, BLAKE2S_256, BLAKE3, IDENTITY, KECCAK_224,
-    KECCAK_256, KECCAK_384, KECCAK_512, SHA1, SHA2_256, SHA2_512, SHA3_224, SHA3_256, SHA3_384,
-    SHA3_512,
-};
-
-const HASHES: [u64; 17] = [
-    IDENTITY,
-    SHA1,
-    SHA2_256,
-    SHA2_512,
-    SHA3_512,
-    SHA3_384,
-    SHA3_256,
-    SHA3_224,
-    KECCAK_224,
-    KECCAK_256,
-    KECCAK_384,
-    KECCAK_512,
-    BLAKE2B_256,
-    BLAKE2B_512,
-    BLAKE2S_128,
-    BLAKE2S_256,
-    BLAKE3,
-=======
 use crate::{Code, Multihash, MultihashCode, U64};
 
-const HASHES: [Code; 15] = [
+const HASHES: [Code; 16] = [
     Code::Sha1,
     Code::Sha2_256,
     Code::Sha2_512,
@@ -46,7 +19,7 @@
     Code::Blake2b512,
     Code::Blake2s128,
     Code::Blake2s256,
->>>>>>> 869e4842
+    Code::Blake3,
 ];
 
 /// Generates a random valid multihash.
