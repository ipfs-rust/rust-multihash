//! # Multihash
//!
//! Implementation of [multihash](https://github.com/multiformats/multihash) in Rust.
//!
//! A `Multihash` is a structure that contains a hashing algorithm, plus some hashed data.
//! A `MultihashRef` is the same as a `Multihash`, except that it doesn't own its data.
//!

<<<<<<< HEAD
#![deny(missing_docs)]

=======
mod digests;
>>>>>>> 2b8dfe3a
mod errors;
mod hashes;
mod storage;

<<<<<<< HEAD
use std::cmp;
use std::convert::TryFrom;
use std::fmt::{self, Debug};
use std::hash;

use blake2b_simd::{blake2b, Params as Blake2bVariable};
use blake2s_simd::{blake2s, Params as Blake2sVariable};
use digest::Digest;
use unsigned_varint::{decode, encode};

pub use self::errors::{DecodeError, DecodeOwnedError, EncodeError};
pub use self::hashes::Hash;
use self::storage::Storage;

// Helper macro for encoding input into output using sha1, sha2, sha3, or blake2
macro_rules! encode {
    (sha1, $algorithm:ident, $input:expr, $output:expr) => {{
        let mut hasher = sha1::$algorithm::default();
        hasher.input($input);
        $output.copy_from_slice(&hasher.result().as_ref());
    }};
    (sha2, $algorithm:ident, $input:expr, $output:expr) => {{
        let mut hasher = sha2::$algorithm::default();
        hasher.input($input);
        $output.copy_from_slice(hasher.result().as_ref());
    }};
    (sha3, $algorithm:ident, $input:expr, $output:expr) => {{
        let mut hasher = sha3::$algorithm::default();
        hasher.input($input);
        $output.copy_from_slice(hasher.result().as_ref());
    }};
    (blake2, $algorithm:ident, $input:expr, $output:expr) => {{
        let hash = $algorithm($input);
        $output.copy_from_slice(hash.as_ref());
    }};
    (blake2_256, $constructor:ident, $input:expr, $output:expr) => {{
        let hash = $constructor::new()
            .hash_length(32)
            .to_state()
            .update($input)
            .finalize();
        $output.copy_from_slice(hash.as_ref());
    }};
    (blake2_128, $constructor:ident, $input:expr, $output:expr) => {{
        let hash = $constructor::new()
            .hash_length(16)
            .to_state()
            .update($input)
            .finalize();
        $output.copy_from_slice(hash.as_ref());
    }};
}

// And another one to keep the matching DRY
macro_rules! match_encoder {
    ($hash:ident for ($input:expr, $output:expr) {
        $( $hashtype:ident => $lib:ident :: $method:ident, )*
    }) => ({
        match $hash {
            $(
                Hash::$hashtype => encode!($lib, $method, $input, $output),
            )*

            _ => return Err(EncodeError::UnsupportedType)
        }
    })
}

/// Encodes data into a multihash.
///
/// # Errors
///
/// Will return an error if the specified hash type is not supported. See the docs for `Hash`
/// to see what is supported.
///
/// # Examples
///
/// ```
/// use multihash::{encode, Hash};
///
/// assert_eq!(
///     encode(Hash::SHA2256, b"hello world").unwrap().to_vec(),
///     vec![18, 32, 185, 77, 39, 185, 147, 77, 62, 8, 165, 46, 82, 215, 218, 125, 171, 250, 196,
///     132, 239, 227, 122, 83, 128, 238, 144, 136, 247, 172, 226, 239, 205, 233]
/// );
/// ```
///
pub fn encode(hash: Hash, input: &[u8]) -> Result<Multihash, EncodeError> {
    // Custom length encoding for the identity multihash
    if let Hash::Identity = hash {
        if u64::from(std::u32::MAX) < as_u64(input.len()) {
            return Err(EncodeError::UnsupportedInputLength);
        }
        let mut buf = encode::u16_buffer();
        let code = encode::u16(hash.code(), &mut buf);
        let mut len_buf = encode::u32_buffer();
        let size = encode::u32(input.len() as u32, &mut len_buf);
        Ok(Multihash {
            storage: Storage::from_slices(&[&code, &size, &input]),
        })
    } else {
        let (offset, mut output) = encode_hash(hash);
        match_encoder!(hash for (input, &mut output[offset ..]) {
            SHA1 => sha1::Sha1,
            SHA2256 => sha2::Sha256,
            SHA2512 => sha2::Sha512,
            SHA3224 => sha3::Sha3_224,
            SHA3256 => sha3::Sha3_256,
            SHA3384 => sha3::Sha3_384,
            SHA3512 => sha3::Sha3_512,
            Keccak224 => sha3::Keccak224,
            Keccak256 => sha3::Keccak256,
            Keccak384 => sha3::Keccak384,
            Keccak512 => sha3::Keccak512,
            Blake2b512 => blake2::blake2b,
            Blake2b256 => blake2_256::Blake2bVariable,
            Blake2s256 => blake2::blake2s,
            Blake2s128 => blake2_128::Blake2sVariable,
        });

        Ok(Multihash {
            storage: Storage::from_slice(&output),
        })
    }
}

// Encode the given [`Hash`] value and ensure the returned [`Vec<u8>`]
// has enough capacity to hold the actual digest.
fn encode_hash(hash: Hash) -> (usize, Vec<u8>) {
    let mut buf = encode::u16_buffer();
    let code = encode::u16(hash.code(), &mut buf);

    let len = code.len() + 1 + usize::from(hash.size());

    let mut output = Vec::with_capacity(len);
    output.extend_from_slice(code);
    output.push(hash.size());
    output.resize(len, 0);

    (code.len() + 1, output)
}

/// Represents a valid multihash.
#[derive(Clone)]
pub struct Multihash {
    storage: Storage,
}

impl Debug for Multihash {
    fn fmt(&self, f: &mut fmt::Formatter<'_>) -> fmt::Result {
        f.debug_tuple("Multihash").field(&self.as_bytes()).finish()
    }
}

impl PartialEq for Multihash {
    fn eq(&self, other: &Self) -> bool {
        self.storage.bytes() == other.storage.bytes()
    }
}

impl Eq for Multihash {}

impl hash::Hash for Multihash {
    fn hash<H: hash::Hasher>(&self, state: &mut H) {
        self.storage.bytes().hash(state);
    }
}

impl Multihash {
    /// Verifies whether `bytes` contains a valid multihash, and if so returns a `Multihash`.
    pub fn from_bytes(bytes: Vec<u8>) -> Result<Multihash, DecodeOwnedError> {
        if let Err(err) = MultihashRef::from_slice(&bytes) {
            return Err(DecodeOwnedError {
                error: err,
                data: bytes,
            });
        }
        Ok(Multihash {
            storage: Storage::from_slice(&bytes),
        })
    }

    /// Returns the bytes representation of the multihash.
    pub fn into_bytes(self) -> Vec<u8> {
        self.to_vec()
    }

    /// Returns the bytes representation of the multihash.
    pub fn to_vec(&self) -> Vec<u8> {
        Vec::from(self.as_bytes())
    }

    /// Returns the bytes representation of this multihash.
    pub fn as_bytes(&self) -> &[u8] {
        self.storage.bytes()
    }

    /// Builds a `MultihashRef` corresponding to this `Multihash`.
    pub fn as_ref(&self) -> MultihashRef {
        MultihashRef {
            bytes: self.as_bytes(),
        }
    }

    /// Returns which hashing algorithm is used in this multihash.
    pub fn algorithm(&self) -> Hash {
        self.as_ref().algorithm()
    }

    /// Returns the hashed data.
    pub fn digest(&self) -> &[u8] {
        self.as_ref().digest()
    }
}

impl AsRef<[u8]> for Multihash {
    fn as_ref(&self) -> &[u8] {
        self.as_bytes()
    }
}

impl<'a> PartialEq<MultihashRef<'a>> for Multihash {
    fn eq(&self, other: &MultihashRef<'a>) -> bool {
        &*self.as_bytes() == other.as_bytes()
    }
}

impl TryFrom<Vec<u8>> for Multihash {
    type Error = DecodeOwnedError;

    fn try_from(value: Vec<u8>) -> Result<Self, Self::Error> {
        Multihash::from_bytes(value)
    }
}

impl PartialOrd for Multihash {
    fn partial_cmp(&self, other: &Self) -> Option<cmp::Ordering> {
        Some(self.cmp(other))
    }
}

impl Ord for Multihash {
    fn cmp(&self, other: &Self) -> cmp::Ordering {
        self.as_ref().cmp(&other.as_ref())
    }
}

/// Represents a valid multihash.
#[derive(Debug, Copy, Clone, PartialEq, Eq, PartialOrd, Ord, Hash)]
pub struct MultihashRef<'a> {
    bytes: &'a [u8],
}

impl<'a> MultihashRef<'a> {
    /// Creates a `MultihashRef` from the given `input`.
    pub fn from_slice(input: &'a [u8]) -> Result<Self, DecodeError> {
        if input.is_empty() {
            return Err(DecodeError::BadInputLength);
        }

        // Ensure `Hash::code` returns a `u16` so that our `decode::u16` here is correct.
        std::convert::identity::<fn(Hash) -> u16>(Hash::code);
        let (code, bytes) = decode::u16(&input).map_err(|_| DecodeError::BadInputLength)?;

        let alg = Hash::from_code(code).ok_or(DecodeError::UnknownCode)?;

        // handle the identity case
        if alg == Hash::Identity {
            let (hash_len, bytes) = decode::u32(&bytes).map_err(|_| DecodeError::BadInputLength)?;
            if as_u64(bytes.len()) != u64::from(hash_len) {
                return Err(DecodeError::BadInputLength);
            }
            return Ok(MultihashRef { bytes: input });
        }

        let hash_len = usize::from(alg.size());

        // Length of input after hash code should be exactly hash_len + 1
        if bytes.len() != hash_len + 1 {
            return Err(DecodeError::BadInputLength);
        }

        if usize::from(bytes[0]) != hash_len {
            return Err(DecodeError::BadInputLength);
        }

        Ok(MultihashRef { bytes: input })
    }

    /// Returns which hashing algorithm is used in this multihash.
    pub fn algorithm(&self) -> Hash {
        let code = decode::u16(&self.bytes)
            .expect("multihash is known to be valid algorithm")
            .0;
        Hash::from_code(code).expect("multihash is known to be valid")
    }

    /// Returns the hashed data.
    pub fn digest(&self) -> &'a [u8] {
        let bytes = decode::u16(&self.bytes)
            .expect("multihash is known to be valid digest")
            .1;
        &bytes[1..]
    }

    /// Builds a `Multihash` that owns the data.
    ///
    /// This operation allocates.
    pub fn to_owned(&self) -> Multihash {
        Multihash {
            storage: Storage::from_slice(self.bytes),
        }
    }

    /// Returns the bytes representation of this multihash.
    pub fn as_bytes(&self) -> &'a [u8] {
        &self.bytes
    }
}

impl<'a> PartialEq<Multihash> for MultihashRef<'a> {
    fn eq(&self, other: &Multihash) -> bool {
        self.as_bytes() == &*other.as_bytes()
    }
}

#[cfg(any(target_pointer_width = "32", target_pointer_width = "64"))]
fn as_u64(a: usize) -> u64 {
    a as u64
}
=======
pub use digests::{wrap, Multihash, MultihashDigest, MultihashRef};
pub use errors::{DecodeError, DecodeOwnedError, EncodeError};
pub use hashes::*;
>>>>>>> 2b8dfe3a
<|MERGE_RESOLUTION|>--- conflicted
+++ resolved
@@ -6,349 +6,13 @@
 //! A `MultihashRef` is the same as a `Multihash`, except that it doesn't own its data.
 //!
 
-<<<<<<< HEAD
 #![deny(missing_docs)]
 
-=======
 mod digests;
->>>>>>> 2b8dfe3a
 mod errors;
 mod hashes;
 mod storage;
 
-<<<<<<< HEAD
-use std::cmp;
-use std::convert::TryFrom;
-use std::fmt::{self, Debug};
-use std::hash;
-
-use blake2b_simd::{blake2b, Params as Blake2bVariable};
-use blake2s_simd::{blake2s, Params as Blake2sVariable};
-use digest::Digest;
-use unsigned_varint::{decode, encode};
-
-pub use self::errors::{DecodeError, DecodeOwnedError, EncodeError};
-pub use self::hashes::Hash;
-use self::storage::Storage;
-
-// Helper macro for encoding input into output using sha1, sha2, sha3, or blake2
-macro_rules! encode {
-    (sha1, $algorithm:ident, $input:expr, $output:expr) => {{
-        let mut hasher = sha1::$algorithm::default();
-        hasher.input($input);
-        $output.copy_from_slice(&hasher.result().as_ref());
-    }};
-    (sha2, $algorithm:ident, $input:expr, $output:expr) => {{
-        let mut hasher = sha2::$algorithm::default();
-        hasher.input($input);
-        $output.copy_from_slice(hasher.result().as_ref());
-    }};
-    (sha3, $algorithm:ident, $input:expr, $output:expr) => {{
-        let mut hasher = sha3::$algorithm::default();
-        hasher.input($input);
-        $output.copy_from_slice(hasher.result().as_ref());
-    }};
-    (blake2, $algorithm:ident, $input:expr, $output:expr) => {{
-        let hash = $algorithm($input);
-        $output.copy_from_slice(hash.as_ref());
-    }};
-    (blake2_256, $constructor:ident, $input:expr, $output:expr) => {{
-        let hash = $constructor::new()
-            .hash_length(32)
-            .to_state()
-            .update($input)
-            .finalize();
-        $output.copy_from_slice(hash.as_ref());
-    }};
-    (blake2_128, $constructor:ident, $input:expr, $output:expr) => {{
-        let hash = $constructor::new()
-            .hash_length(16)
-            .to_state()
-            .update($input)
-            .finalize();
-        $output.copy_from_slice(hash.as_ref());
-    }};
-}
-
-// And another one to keep the matching DRY
-macro_rules! match_encoder {
-    ($hash:ident for ($input:expr, $output:expr) {
-        $( $hashtype:ident => $lib:ident :: $method:ident, )*
-    }) => ({
-        match $hash {
-            $(
-                Hash::$hashtype => encode!($lib, $method, $input, $output),
-            )*
-
-            _ => return Err(EncodeError::UnsupportedType)
-        }
-    })
-}
-
-/// Encodes data into a multihash.
-///
-/// # Errors
-///
-/// Will return an error if the specified hash type is not supported. See the docs for `Hash`
-/// to see what is supported.
-///
-/// # Examples
-///
-/// ```
-/// use multihash::{encode, Hash};
-///
-/// assert_eq!(
-///     encode(Hash::SHA2256, b"hello world").unwrap().to_vec(),
-///     vec![18, 32, 185, 77, 39, 185, 147, 77, 62, 8, 165, 46, 82, 215, 218, 125, 171, 250, 196,
-///     132, 239, 227, 122, 83, 128, 238, 144, 136, 247, 172, 226, 239, 205, 233]
-/// );
-/// ```
-///
-pub fn encode(hash: Hash, input: &[u8]) -> Result<Multihash, EncodeError> {
-    // Custom length encoding for the identity multihash
-    if let Hash::Identity = hash {
-        if u64::from(std::u32::MAX) < as_u64(input.len()) {
-            return Err(EncodeError::UnsupportedInputLength);
-        }
-        let mut buf = encode::u16_buffer();
-        let code = encode::u16(hash.code(), &mut buf);
-        let mut len_buf = encode::u32_buffer();
-        let size = encode::u32(input.len() as u32, &mut len_buf);
-        Ok(Multihash {
-            storage: Storage::from_slices(&[&code, &size, &input]),
-        })
-    } else {
-        let (offset, mut output) = encode_hash(hash);
-        match_encoder!(hash for (input, &mut output[offset ..]) {
-            SHA1 => sha1::Sha1,
-            SHA2256 => sha2::Sha256,
-            SHA2512 => sha2::Sha512,
-            SHA3224 => sha3::Sha3_224,
-            SHA3256 => sha3::Sha3_256,
-            SHA3384 => sha3::Sha3_384,
-            SHA3512 => sha3::Sha3_512,
-            Keccak224 => sha3::Keccak224,
-            Keccak256 => sha3::Keccak256,
-            Keccak384 => sha3::Keccak384,
-            Keccak512 => sha3::Keccak512,
-            Blake2b512 => blake2::blake2b,
-            Blake2b256 => blake2_256::Blake2bVariable,
-            Blake2s256 => blake2::blake2s,
-            Blake2s128 => blake2_128::Blake2sVariable,
-        });
-
-        Ok(Multihash {
-            storage: Storage::from_slice(&output),
-        })
-    }
-}
-
-// Encode the given [`Hash`] value and ensure the returned [`Vec<u8>`]
-// has enough capacity to hold the actual digest.
-fn encode_hash(hash: Hash) -> (usize, Vec<u8>) {
-    let mut buf = encode::u16_buffer();
-    let code = encode::u16(hash.code(), &mut buf);
-
-    let len = code.len() + 1 + usize::from(hash.size());
-
-    let mut output = Vec::with_capacity(len);
-    output.extend_from_slice(code);
-    output.push(hash.size());
-    output.resize(len, 0);
-
-    (code.len() + 1, output)
-}
-
-/// Represents a valid multihash.
-#[derive(Clone)]
-pub struct Multihash {
-    storage: Storage,
-}
-
-impl Debug for Multihash {
-    fn fmt(&self, f: &mut fmt::Formatter<'_>) -> fmt::Result {
-        f.debug_tuple("Multihash").field(&self.as_bytes()).finish()
-    }
-}
-
-impl PartialEq for Multihash {
-    fn eq(&self, other: &Self) -> bool {
-        self.storage.bytes() == other.storage.bytes()
-    }
-}
-
-impl Eq for Multihash {}
-
-impl hash::Hash for Multihash {
-    fn hash<H: hash::Hasher>(&self, state: &mut H) {
-        self.storage.bytes().hash(state);
-    }
-}
-
-impl Multihash {
-    /// Verifies whether `bytes` contains a valid multihash, and if so returns a `Multihash`.
-    pub fn from_bytes(bytes: Vec<u8>) -> Result<Multihash, DecodeOwnedError> {
-        if let Err(err) = MultihashRef::from_slice(&bytes) {
-            return Err(DecodeOwnedError {
-                error: err,
-                data: bytes,
-            });
-        }
-        Ok(Multihash {
-            storage: Storage::from_slice(&bytes),
-        })
-    }
-
-    /// Returns the bytes representation of the multihash.
-    pub fn into_bytes(self) -> Vec<u8> {
-        self.to_vec()
-    }
-
-    /// Returns the bytes representation of the multihash.
-    pub fn to_vec(&self) -> Vec<u8> {
-        Vec::from(self.as_bytes())
-    }
-
-    /// Returns the bytes representation of this multihash.
-    pub fn as_bytes(&self) -> &[u8] {
-        self.storage.bytes()
-    }
-
-    /// Builds a `MultihashRef` corresponding to this `Multihash`.
-    pub fn as_ref(&self) -> MultihashRef {
-        MultihashRef {
-            bytes: self.as_bytes(),
-        }
-    }
-
-    /// Returns which hashing algorithm is used in this multihash.
-    pub fn algorithm(&self) -> Hash {
-        self.as_ref().algorithm()
-    }
-
-    /// Returns the hashed data.
-    pub fn digest(&self) -> &[u8] {
-        self.as_ref().digest()
-    }
-}
-
-impl AsRef<[u8]> for Multihash {
-    fn as_ref(&self) -> &[u8] {
-        self.as_bytes()
-    }
-}
-
-impl<'a> PartialEq<MultihashRef<'a>> for Multihash {
-    fn eq(&self, other: &MultihashRef<'a>) -> bool {
-        &*self.as_bytes() == other.as_bytes()
-    }
-}
-
-impl TryFrom<Vec<u8>> for Multihash {
-    type Error = DecodeOwnedError;
-
-    fn try_from(value: Vec<u8>) -> Result<Self, Self::Error> {
-        Multihash::from_bytes(value)
-    }
-}
-
-impl PartialOrd for Multihash {
-    fn partial_cmp(&self, other: &Self) -> Option<cmp::Ordering> {
-        Some(self.cmp(other))
-    }
-}
-
-impl Ord for Multihash {
-    fn cmp(&self, other: &Self) -> cmp::Ordering {
-        self.as_ref().cmp(&other.as_ref())
-    }
-}
-
-/// Represents a valid multihash.
-#[derive(Debug, Copy, Clone, PartialEq, Eq, PartialOrd, Ord, Hash)]
-pub struct MultihashRef<'a> {
-    bytes: &'a [u8],
-}
-
-impl<'a> MultihashRef<'a> {
-    /// Creates a `MultihashRef` from the given `input`.
-    pub fn from_slice(input: &'a [u8]) -> Result<Self, DecodeError> {
-        if input.is_empty() {
-            return Err(DecodeError::BadInputLength);
-        }
-
-        // Ensure `Hash::code` returns a `u16` so that our `decode::u16` here is correct.
-        std::convert::identity::<fn(Hash) -> u16>(Hash::code);
-        let (code, bytes) = decode::u16(&input).map_err(|_| DecodeError::BadInputLength)?;
-
-        let alg = Hash::from_code(code).ok_or(DecodeError::UnknownCode)?;
-
-        // handle the identity case
-        if alg == Hash::Identity {
-            let (hash_len, bytes) = decode::u32(&bytes).map_err(|_| DecodeError::BadInputLength)?;
-            if as_u64(bytes.len()) != u64::from(hash_len) {
-                return Err(DecodeError::BadInputLength);
-            }
-            return Ok(MultihashRef { bytes: input });
-        }
-
-        let hash_len = usize::from(alg.size());
-
-        // Length of input after hash code should be exactly hash_len + 1
-        if bytes.len() != hash_len + 1 {
-            return Err(DecodeError::BadInputLength);
-        }
-
-        if usize::from(bytes[0]) != hash_len {
-            return Err(DecodeError::BadInputLength);
-        }
-
-        Ok(MultihashRef { bytes: input })
-    }
-
-    /// Returns which hashing algorithm is used in this multihash.
-    pub fn algorithm(&self) -> Hash {
-        let code = decode::u16(&self.bytes)
-            .expect("multihash is known to be valid algorithm")
-            .0;
-        Hash::from_code(code).expect("multihash is known to be valid")
-    }
-
-    /// Returns the hashed data.
-    pub fn digest(&self) -> &'a [u8] {
-        let bytes = decode::u16(&self.bytes)
-            .expect("multihash is known to be valid digest")
-            .1;
-        &bytes[1..]
-    }
-
-    /// Builds a `Multihash` that owns the data.
-    ///
-    /// This operation allocates.
-    pub fn to_owned(&self) -> Multihash {
-        Multihash {
-            storage: Storage::from_slice(self.bytes),
-        }
-    }
-
-    /// Returns the bytes representation of this multihash.
-    pub fn as_bytes(&self) -> &'a [u8] {
-        &self.bytes
-    }
-}
-
-impl<'a> PartialEq<Multihash> for MultihashRef<'a> {
-    fn eq(&self, other: &Multihash) -> bool {
-        self.as_bytes() == &*other.as_bytes()
-    }
-}
-
-#[cfg(any(target_pointer_width = "32", target_pointer_width = "64"))]
-fn as_u64(a: usize) -> u64 {
-    a as u64
-}
-=======
 pub use digests::{wrap, Multihash, MultihashDigest, MultihashRef};
 pub use errors::{DecodeError, DecodeOwnedError, EncodeError};
-pub use hashes::*;
->>>>>>> 2b8dfe3a
+pub use hashes::*;